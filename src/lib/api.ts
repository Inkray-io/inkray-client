import axios from 'axios';
import Cookies from 'js-cookie';
import { CONFIG } from './config';
import { PaginatedDraftArticles } from "@/types/article";
import { ApiResponse } from "@/types/api";

const API_BASE_URL = CONFIG.API_URL;

const api = axios.create({
  baseURL: API_BASE_URL,
  headers: {
    'Content-Type': 'application/json',
  },
});

// Request interceptor to add auth token
api.interceptors.request.use(
    (config) => {
      const token = Cookies.get('access_token');
      if (token) {
        config.headers.Authorization = `Bearer ${token}`;
      }
      return config;
    },
    (error) => {
      return Promise.reject(error);
    }
);

// Response interceptor for auth errors
api.interceptors.response.use(
    (response) => response,
    (error) => {
      if (error.response?.status === 401) {
        // Clear invalid token
        Cookies.remove('access_token');
        // Redirect to auth page
        if (typeof window !== 'undefined') {
          window.location.href = '/auth';
        }
      }
      return Promise.reject(error);
    }
);

export default api;

// API endpoints
export const authAPI = {
  initAuth: () => api.post('/auth/init'),
  authenticate: (data: {
    nonce: string;
    timestamp: string;
    signature: string;
    publicKey: string;
    wallet: string;
    blockchain?: string;
    username?: string;
  }) => api.post('/auth', data),
};

export interface SocialAccounts {
  twitter?: string;
  github?: string;
  discord?: string;
  telegram?: string;
  website?: string;
}

export interface UpdateProfileData {
  username?: string;
  description?: string;
  avatar?: string;
  skills?: string[];
  socialAccounts?: SocialAccounts;
}

export const usersAPI = {
  // Get current user's profile (authenticated)
  getProfile: () => api.get('/users/profile'),

  // Get any user's public profile by wallet address
  getPublicProfile: (address: string) => api.get(`/users/profile/${address}`),

  // Update current user's profile
  updateProfile: (data: UpdateProfileData) => api.patch('/users/profile', data),

  // Get user's articles across all publications
  getUserArticles: (
    address: string,
    params: { cursor?: string; limit?: number }
  ) => api.get(`/users/profile/${address}/articles`, { params }),

  // Get available skill categories
  getSkillCategories: () => api.get('/users/skills/categories'),
};

export const feedAPI = {
  getArticles: (params: {
    type?: 'fresh' | 'popular' | 'my';
    limit?: number;
    cursor?: string;
    author?: string;
    publicationId?: string;
    fromDate?: string;
    toDate?: string;
    timeframe?: 'day' | 'week' | 'month'; // For popular feed
    includeFollowStatus?: boolean; // Include follow information for publications
  }) => api.get('/feed/articles', { params }),

  getTrending: (params: {
    limit?: number;
    timeframe?: 'day' | 'week' | 'month';
  }) => api.get('/feed/trending', { params }),

  getByPublication: (publicationId: string, params: {
    limit?: number;
    cursor?: string;
  }) => api.get('/feed/by-publication', { params: { ...params, publicationId } }),

  getStats: () => api.get('/feed/stats'),
};

export const eventsAPI = {
  getArticleCreatedEvents: (params: {
    articleId?: string;
    publicationId?: string;
    author?: string;
    slug?: string;
    cursor?: string;
    limit?: number;
    fromDate?: string;
    toDate?: string;
  }) => api.get('/events/article-created', { params }),

  getPublicationCreatedEvents: (params: {
    publication?: string;
    owner?: string;
    cursor?: string;
    limit?: number;
    fromDate?: string;
    toDate?: string;
  }) => api.get('/events/publication-created', { params }),
};

export const categoriesAPI = {
  getAll: () => api.get('/categories'),
  getBySlug: (slug: string) => api.get(`/categories/${slug}`),
};

export const articlesAPI = {
  create: (data: {
    title: string;
    content: string;
    summary: string;
    categoryId: string;
    publicationId: string;
    authorAddress: string;
    gated?: boolean;
    mediaFiles?: Array<{
      content: string;
      filename: string;
      mimeType: string;
      size?: number;
      contentId?: string; // For encrypted media files
    }>;
    // Encryption support
    isEncrypted?: boolean;
    contentId?: string;
    encryptionMetadata?: {
      originalContentLength: number;
      encryptedContentLength: number;
      algorithm: string;
      contentType: string;
      validationPassed: boolean;
    };
  }) => api.post('/articles/create', data),

  getBySlug: (slug: string) => api.get(`/articles/${slug}`),

  getContent: (quiltBlobId: string) => api.get(`/articles/content/${quiltBlobId}`),

  getRawContent: async (quiltBlobId: string) => {
    // Import CDN function to avoid circular imports
    const { getRawContentFromCdn } = await import('@/lib/utils/mediaUrlTransform');

    try {
      // Try CDN first
      const data = await getRawContentFromCdn(quiltBlobId);
      return { data };
    } catch (cdnError) {
      // Fallback to API if CDN fails
      console.warn('CDN failed, falling back to API:', cdnError);
      return api.get<ArrayBuffer>(`/articles/raw/${quiltBlobId}`, {
        responseType: 'arraybuffer'
      });
    }
  },
};

export const followsAPI = {
  followPublication: (publicationId: string) =>
      api.post(`/follows/${publicationId}`),

  unfollowPublication: (publicationId: string) =>
      api.delete(`/follows/${publicationId}`),

  toggleFollow: (publicationId: string) =>
      api.post(`/follows/${publicationId}/toggle`),

  getFollowStatus: (publicationId: string) =>
      api.get(`/follows/${publicationId}/status`),

  getPublicationInfo: (publicationId: string, userId?: string) =>
      api.get(`/follows/${publicationId}/info`, {
        params: userId ? { userId } : {}
      }),

  getFollowerCount: (publicationId: string) =>
      api.get(`/follows/${publicationId}/count`),

  getMyFollows: (params: { cursor?: string; limit?: number }) =>
      api.get('/follows/my-follows', { params }),

  getPublicationStats: (publicationId: string) =>
      api.get(`/follows/${publicationId}/stats`),

  // Export endpoints (owner only)
  getExportPreview: (publicationId: string, params: {
    dataType: 'email' | 'wallet';
    fromDate?: string;
    toDate?: string;
  }) => api.get(`/follows/${publicationId}/export/preview`, { params }),

  getExportData: (publicationId: string, params: {
    dataType: 'email' | 'wallet';
    fromDate?: string;
    toDate?: string;
  }) => api.get(`/follows/${publicationId}/export/data`, { params }),
};

export interface UpdatePublicationData {
  description?: string;
  avatar?: string;
  tags?: string[];
  socialAccounts?: SocialAccounts;
}

export const publicationsAPI = {
  getPublication: (publicationId: string, userId?: string) =>
      api.get(`/publications/${publicationId}`, {
        params: userId ? { userId } : {},
      }),

  getPublicationAuthenticated: (publicationId: string) =>
      api.get(`/publications/${publicationId}/authenticated`),

  getPublicationArticles: (
      publicationId: string,
      params: {
        cursor?: string;
        limit?: number;
      }
  ) =>
      api.get(`/publications/${publicationId}/articles`, { params }),

  getTopWriters: (limit?: number) =>
<<<<<<< HEAD
      api.get('/publications/top-writers', {
        params: limit ? { limit } : {},
      }),
=======
    api.get('/publications/top-writers', {
      params: limit ? { limit } : {},
    }),

  updatePublication: (publicationId: string, data: UpdatePublicationData) =>
    api.patch(`/publications/${publicationId}`, data),
>>>>>>> f69d3154
};

export const nftAPI = {
  getRecentMints: (articleId: string, limit?: number) =>
      api.get(`/nft/recent/${articleId}`, {
        params: limit ? { limit } : {}
      }),

  getMintCount: (articleId: string) =>
      api.get(`/nft/count/${articleId}`),
};

/**
 * Tipping API endpoints
 *
 * Note: Tip transactions are handled directly via blockchain transactions (no backend API needed).
 * Tip data is automatically aggregated from blockchain events and included in feed/publication responses.
 *
 * All tipping functionality is implemented through:
 * - TipButton component for article tips
 * - PublicationTipButton component for publication tips
 * - Backend event handlers process blockchain events automatically
 * - Tip totals are included in article and publication API responses
 *
 * This object is reserved for future tip analytics endpoints if needed.
 */
export const tipsAPI = {
  // Future endpoint possibilities:
  // - getTipHistory: (articleId: string) => api.get(`/tips/article/${articleId}/history`)
  // - getTipStats: (publicationId: string) => api.get(`/tips/publication/${publicationId}/stats`)  
  // - getTopTippers: () => api.get('/tips/analytics/top-tippers')
} as const;

export const likesAPI = {
  likeArticle: (articleId: string) =>
      api.post(`/likes/${articleId}`),

  unlikeArticle: (articleId: string) =>
      api.delete(`/likes/${articleId}`),

  toggleLike: (articleId: string) =>
      api.post(`/likes/${articleId}/toggle`),

  getLikeStatus: (articleId: string) =>
      api.get(`/likes/${articleId}/status`),

  getArticleLikeCount: (articleId: string) =>
      api.get(`/likes/${articleId}/count`),

  getMyLikedArticles: (params: { cursor?: string; limit?: number }) =>
      api.get('/likes/my-likes', { params }),
};

export const bookmarksAPI = {
  bookmarkArticle: (articleId: string) =>
      api.post(`/bookmarks/${articleId}`),

  unbookmarkArticle: (articleId: string) =>
      api.delete(`/bookmarks/${articleId}`),

  toggleBookmark: (articleId: string) =>
      api.post(`/bookmarks/${articleId}/toggle`),

  getBookmarkStatus: (articleId: string) =>
      api.get(`/bookmarks/${articleId}/status`),

  getArticleBookmarkCount: (articleId: string) =>
      api.get(`/bookmarks/${articleId}/count`),

  getMyBookmarkedArticles: (params: { cursor?: string; limit?: number }) =>
      api.get('/bookmarks/my-bookmarks', { params }),
};

export const commentsAPI = {
  createComment: (articleId: string, content: string) =>
    api.post(`/comments/${articleId}`, { content }),

  getComments: (articleId: string, params: { limit?: number; cursor?: string }) =>
    api.get(`/comments/${articleId}`, { params }),

  deleteComment: (commentId: string) =>
    api.delete(`/comments/${commentId}`),

  getCommentCount: (articleId: string) =>
    api.get(`/comments/${articleId}/count`),
};

export const viewsAPI = {
  recordView: (articleId: string) =>
      api.post(`/views/${articleId}`),

  getViewCount: (articleId: string) =>
      api.get(`/views/${articleId}/count`),
};

export const subscriptionsAPI = {
  // Get user's active subscriptions
  getMySubscriptions: (params: { cursor?: string; limit?: number }) =>
      api.get('/subscriptions/my-subscriptions', { params }),

  // Check subscription status for a publication
  getSubscriptionStatus: (publicationId: string) =>
      api.get(`/subscriptions/publications/${publicationId}/status`),

  // Get publication subscription info (price, requirements)
  getPublicationSubscriptionInfo: (publicationId: string) =>
      api.get(`/subscriptions/publications/${publicationId}/info`),

  // Get subscription stats for publication owners
  getPublicationSubscriptionStats: (publicationId: string) =>
      api.get(`/subscriptions/publications/${publicationId}/stats`),
};

export const analyticsAPI = {
  // Get views analytics for a publication
  getViews: (publicationId: string, startDate: string, endDate: string) =>
      api.get(`/analytics/${publicationId}/views`, {
        params: { startDate, endDate },
      }),

  // Get likes analytics for a publication
  getLikes: (publicationId: string, startDate: string, endDate: string) =>
      api.get(`/analytics/${publicationId}/likes`, {
        params: { startDate, endDate },
      }),

  // Get follows analytics for a publication
  getFollows: (publicationId: string, startDate: string, endDate: string) =>
<<<<<<< HEAD
      api.get(`/analytics/${publicationId}/follows`, {
        params: { startDate, endDate },
      }),
=======
    api.get(`/analytics/${publicationId}/follows`, {
      params: { startDate, endDate },
    }),

  // Get tips analytics for a publication
  getTips: (publicationId: string, startDate: string, endDate: string) =>
    api.get(`/analytics/${publicationId}/tips`, {
      params: { startDate, endDate },
    }),
>>>>>>> f69d3154
};

export const notificationsAPI = {
  getUnreadCount: () => api.get('/notifications/unread-count'),
  getPaginated: (page: number = 1, limit: number = 20) =>
      api.get('/notifications', { params: { page, limit } }),
  markAllAsRead: () => api.patch('/notifications/all/seen'),
};

export const draftsAPI = {
  create: (data: {
    title?: string;
    content: string;
  }) => api.post('/articles/draft', data),

  update: (id: string, data: {
    title?: string;
    content?: string;
  }) => api.patch(`/articles/draft/${id}`, data),

  get: (id: string) => api.get(`/articles/draft/${id}`),

  delete: (id: string) => api.delete(`/articles/draft/${id}`),

  deleteImage: (draftId: string, mediaIndex: string) => api.delete(`/articles/draft/${draftId}/media/${mediaIndex}`),

  uploadImage: (draftId: string, data: {
    blob: string;
    filename: string;
    mimeType: string;
    mediaIndex: number;
  }) =>
      api.post(`/articles/draft/${draftId}/image`, data),
  setEditLock: (draftId: string, allow: boolean) => api.patch(`/articles/draft/${draftId}/allow-editing`, { allow }),
  listArticles: (page: number = 1, limit: number = 20) => api.get<ApiResponse<PaginatedDraftArticles>>('/articles/draft/list', {
    params: {
      page,
      limit
    }
  }),
};<|MERGE_RESOLUTION|>--- conflicted
+++ resolved
@@ -15,32 +15,32 @@
 
 // Request interceptor to add auth token
 api.interceptors.request.use(
-    (config) => {
-      const token = Cookies.get('access_token');
-      if (token) {
-        config.headers.Authorization = `Bearer ${token}`;
-      }
-      return config;
-    },
-    (error) => {
-      return Promise.reject(error);
+  (config) => {
+    const token = Cookies.get('access_token');
+    if (token) {
+      config.headers.Authorization = `Bearer ${token}`;
     }
+    return config;
+  },
+  (error) => {
+    return Promise.reject(error);
+  }
 );
 
 // Response interceptor for auth errors
 api.interceptors.response.use(
-    (response) => response,
-    (error) => {
-      if (error.response?.status === 401) {
-        // Clear invalid token
-        Cookies.remove('access_token');
-        // Redirect to auth page
-        if (typeof window !== 'undefined') {
-          window.location.href = '/auth';
-        }
+  (response) => response,
+  (error) => {
+    if (error.response?.status === 401) {
+      // Clear invalid token
+      Cookies.remove('access_token');
+      // Redirect to auth page
+      if (typeof window !== 'undefined') {
+        window.location.href = '/auth';
       }
-      return Promise.reject(error);
     }
+    return Promise.reject(error);
+  }
 );
 
 export default api;
@@ -183,7 +183,7 @@
   getRawContent: async (quiltBlobId: string) => {
     // Import CDN function to avoid circular imports
     const { getRawContentFromCdn } = await import('@/lib/utils/mediaUrlTransform');
-
+    
     try {
       // Try CDN first
       const data = await getRawContentFromCdn(quiltBlobId);
@@ -200,30 +200,30 @@
 
 export const followsAPI = {
   followPublication: (publicationId: string) =>
-      api.post(`/follows/${publicationId}`),
+    api.post(`/follows/${publicationId}`),
 
   unfollowPublication: (publicationId: string) =>
-      api.delete(`/follows/${publicationId}`),
+    api.delete(`/follows/${publicationId}`),
 
   toggleFollow: (publicationId: string) =>
-      api.post(`/follows/${publicationId}/toggle`),
+    api.post(`/follows/${publicationId}/toggle`),
 
   getFollowStatus: (publicationId: string) =>
-      api.get(`/follows/${publicationId}/status`),
+    api.get(`/follows/${publicationId}/status`),
 
   getPublicationInfo: (publicationId: string, userId?: string) =>
-      api.get(`/follows/${publicationId}/info`, {
-        params: userId ? { userId } : {}
-      }),
+    api.get(`/follows/${publicationId}/info`, {
+      params: userId ? { userId } : {}
+    }),
 
   getFollowerCount: (publicationId: string) =>
-      api.get(`/follows/${publicationId}/count`),
+    api.get(`/follows/${publicationId}/count`),
 
   getMyFollows: (params: { cursor?: string; limit?: number }) =>
-      api.get('/follows/my-follows', { params }),
+    api.get('/follows/my-follows', { params }),
 
   getPublicationStats: (publicationId: string) =>
-      api.get(`/follows/${publicationId}/stats`),
+    api.get(`/follows/${publicationId}/stats`),
 
   // Export endpoints (owner only)
   getExportPreview: (publicationId: string, params: {
@@ -248,59 +248,53 @@
 
 export const publicationsAPI = {
   getPublication: (publicationId: string, userId?: string) =>
-      api.get(`/publications/${publicationId}`, {
-        params: userId ? { userId } : {},
-      }),
+    api.get(`/publications/${publicationId}`, {
+      params: userId ? { userId } : {},
+    }),
 
   getPublicationAuthenticated: (publicationId: string) =>
-      api.get(`/publications/${publicationId}/authenticated`),
+    api.get(`/publications/${publicationId}/authenticated`),
 
   getPublicationArticles: (
-      publicationId: string,
-      params: {
-        cursor?: string;
-        limit?: number;
-      }
+    publicationId: string,
+    params: {
+      cursor?: string;
+      limit?: number;
+    }
   ) =>
-      api.get(`/publications/${publicationId}/articles`, { params }),
+    api.get(`/publications/${publicationId}/articles`, { params }),
 
   getTopWriters: (limit?: number) =>
-<<<<<<< HEAD
-      api.get('/publications/top-writers', {
-        params: limit ? { limit } : {},
-      }),
-=======
     api.get('/publications/top-writers', {
       params: limit ? { limit } : {},
     }),
 
   updatePublication: (publicationId: string, data: UpdatePublicationData) =>
     api.patch(`/publications/${publicationId}`, data),
->>>>>>> f69d3154
 };
 
 export const nftAPI = {
   getRecentMints: (articleId: string, limit?: number) =>
-      api.get(`/nft/recent/${articleId}`, {
-        params: limit ? { limit } : {}
-      }),
+    api.get(`/nft/recent/${articleId}`, { 
+      params: limit ? { limit } : {} 
+    }),
 
   getMintCount: (articleId: string) =>
-      api.get(`/nft/count/${articleId}`),
+    api.get(`/nft/count/${articleId}`),
 };
 
 /**
  * Tipping API endpoints
- *
+ * 
  * Note: Tip transactions are handled directly via blockchain transactions (no backend API needed).
  * Tip data is automatically aggregated from blockchain events and included in feed/publication responses.
- *
+ * 
  * All tipping functionality is implemented through:
  * - TipButton component for article tips
  * - PublicationTipButton component for publication tips
  * - Backend event handlers process blockchain events automatically
  * - Tip totals are included in article and publication API responses
- *
+ * 
  * This object is reserved for future tip analytics endpoints if needed.
  */
 export const tipsAPI = {
@@ -312,42 +306,42 @@
 
 export const likesAPI = {
   likeArticle: (articleId: string) =>
-      api.post(`/likes/${articleId}`),
+    api.post(`/likes/${articleId}`),
 
   unlikeArticle: (articleId: string) =>
-      api.delete(`/likes/${articleId}`),
+    api.delete(`/likes/${articleId}`),
 
   toggleLike: (articleId: string) =>
-      api.post(`/likes/${articleId}/toggle`),
+    api.post(`/likes/${articleId}/toggle`),
 
   getLikeStatus: (articleId: string) =>
-      api.get(`/likes/${articleId}/status`),
+    api.get(`/likes/${articleId}/status`),
 
   getArticleLikeCount: (articleId: string) =>
-      api.get(`/likes/${articleId}/count`),
+    api.get(`/likes/${articleId}/count`),
 
   getMyLikedArticles: (params: { cursor?: string; limit?: number }) =>
-      api.get('/likes/my-likes', { params }),
+    api.get('/likes/my-likes', { params }),
 };
 
 export const bookmarksAPI = {
   bookmarkArticle: (articleId: string) =>
-      api.post(`/bookmarks/${articleId}`),
+    api.post(`/bookmarks/${articleId}`),
 
   unbookmarkArticle: (articleId: string) =>
-      api.delete(`/bookmarks/${articleId}`),
+    api.delete(`/bookmarks/${articleId}`),
 
   toggleBookmark: (articleId: string) =>
-      api.post(`/bookmarks/${articleId}/toggle`),
+    api.post(`/bookmarks/${articleId}/toggle`),
 
   getBookmarkStatus: (articleId: string) =>
-      api.get(`/bookmarks/${articleId}/status`),
+    api.get(`/bookmarks/${articleId}/status`),
 
   getArticleBookmarkCount: (articleId: string) =>
-      api.get(`/bookmarks/${articleId}/count`),
+    api.get(`/bookmarks/${articleId}/count`),
 
   getMyBookmarkedArticles: (params: { cursor?: string; limit?: number }) =>
-      api.get('/bookmarks/my-bookmarks', { params }),
+    api.get('/bookmarks/my-bookmarks', { params }),
 };
 
 export const commentsAPI = {
@@ -366,50 +360,45 @@
 
 export const viewsAPI = {
   recordView: (articleId: string) =>
-      api.post(`/views/${articleId}`),
+    api.post(`/views/${articleId}`),
 
   getViewCount: (articleId: string) =>
-      api.get(`/views/${articleId}/count`),
+    api.get(`/views/${articleId}/count`),
 };
 
 export const subscriptionsAPI = {
   // Get user's active subscriptions
-  getMySubscriptions: (params: { cursor?: string; limit?: number }) =>
-      api.get('/subscriptions/my-subscriptions', { params }),
-
+  getMySubscriptions: (params: { cursor?: string; limit?: number }) => 
+    api.get('/subscriptions/my-subscriptions', { params }),
+  
   // Check subscription status for a publication
-  getSubscriptionStatus: (publicationId: string) =>
-      api.get(`/subscriptions/publications/${publicationId}/status`),
-
+  getSubscriptionStatus: (publicationId: string) => 
+    api.get(`/subscriptions/publications/${publicationId}/status`),
+  
   // Get publication subscription info (price, requirements)
-  getPublicationSubscriptionInfo: (publicationId: string) =>
-      api.get(`/subscriptions/publications/${publicationId}/info`),
-
+  getPublicationSubscriptionInfo: (publicationId: string) => 
+    api.get(`/subscriptions/publications/${publicationId}/info`),
+  
   // Get subscription stats for publication owners
   getPublicationSubscriptionStats: (publicationId: string) =>
-      api.get(`/subscriptions/publications/${publicationId}/stats`),
+    api.get(`/subscriptions/publications/${publicationId}/stats`),
 };
 
 export const analyticsAPI = {
   // Get views analytics for a publication
   getViews: (publicationId: string, startDate: string, endDate: string) =>
-      api.get(`/analytics/${publicationId}/views`, {
-        params: { startDate, endDate },
-      }),
+    api.get(`/analytics/${publicationId}/views`, {
+      params: { startDate, endDate },
+    }),
 
   // Get likes analytics for a publication
   getLikes: (publicationId: string, startDate: string, endDate: string) =>
-      api.get(`/analytics/${publicationId}/likes`, {
-        params: { startDate, endDate },
-      }),
+    api.get(`/analytics/${publicationId}/likes`, {
+      params: { startDate, endDate },
+    }),
 
   // Get follows analytics for a publication
   getFollows: (publicationId: string, startDate: string, endDate: string) =>
-<<<<<<< HEAD
-      api.get(`/analytics/${publicationId}/follows`, {
-        params: { startDate, endDate },
-      }),
-=======
     api.get(`/analytics/${publicationId}/follows`, {
       params: { startDate, endDate },
     }),
@@ -419,7 +408,6 @@
     api.get(`/analytics/${publicationId}/tips`, {
       params: { startDate, endDate },
     }),
->>>>>>> f69d3154
 };
 
 export const notificationsAPI = {
